--- conflicted
+++ resolved
@@ -1,5 +1,4 @@
-<<<<<<< HEAD
-# Core dependencies
+# Core dependencies - lightweight for Render deployment
 Flask==2.3.3
 pandas==2.0.3
 numpy==1.24.3
@@ -8,52 +7,18 @@
 # Production server
 gunicorn==21.2.0
 
-# NLP and Sentiment Analysis
-transformers==4.33.1
-torch==2.0.1
+# NLP - lightweight versions only
 nltk==3.8.1
 textblob==0.17.1
 vaderSentiment==3.3.2
 
-# Text Summarization
-sumy==0.11.0
-bert-extractive-summarizer==0.10.1
-
-# Visualization
-wordcloud==1.9.2
-matplotlib==3.7.2
-plotly==5.16.1
-seaborn==0.12.2
-
 # Data Processing
 openpyxl==3.1.2
-xlrd==2.0.1
 beautifulsoup4==4.12.2
-lxml==4.9.3
 
 # Web Application
 Flask-Cors==4.0.0
-Flask-Upload==0.2.1
 Werkzeug==2.3.7
 
-# Testing
-pytest==7.4.2
-pytest-cov==4.1.0
-
 # Additional utilities
-tqdm==4.66.1
-scikit-learn==1.3.0
-scipy==1.11.2
-Pillow==10.0.0
-=======
-Flask
-pandas
-numpy
-nltk
-vaderSentiment
-openpyxl
-gunicorn
-Flask-Cors
-Werkzeug
-python-dotenv
->>>>>>> f70a4e37
+Pillow==10.0.0